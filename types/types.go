// Copyright 2020 Nokia
// Licensed under the BSD 3-Clause License.
// SPDX-License-Identifier: BSD-3-Clause

package types

import (
	"bytes"
	"fmt"
	"os"
	"path/filepath"
	"strings"
	"text/template"

	"github.com/containernetworking/plugins/pkg/ns"
	"github.com/docker/go-connections/nat"
	log "github.com/sirupsen/logrus"
	"github.com/srl-labs/containerlab/utils"
)

// Link is a struct that contains the information of a link between 2 containers
type Link struct {
	A      *Endpoint
	B      *Endpoint
	MTU    int
	Labels map[string]string
	Vars   map[string]interface{}
}

func (link *Link) String() string {
	return fmt.Sprintf("link [%s:%s, %s:%s]", link.A.Node.ShortName,
		link.A.EndpointName, link.B.Node.ShortName, link.B.EndpointName)
}

// Endpoint is a struct that contains information of a link endpoint
type Endpoint struct {
	Node *NodeConfig
	// e1-x, eth, etc
	EndpointName string
	// mac address
	MAC string
}

// mgmtNet struct defines the management network options
// it is provided via docker network object
type MgmtNet struct {
	Network    string `yaml:"network,omitempty"` // docker network name
	Bridge     string `yaml:"bridge,omitempty"`  // linux bridge backing the docker network (or containerd bridge net)
	IPv4Subnet string `yaml:"ipv4_subnet,omitempty"`
	IPv6Subnet string `yaml:"ipv6_subnet,omitempty"`
	MTU        string `yaml:"mtu,omitempty"`
}

// NodeConfig is a struct that contains the information of a container element
type NodeConfig struct {
<<<<<<< HEAD
	ShortName        string // name of the Node inside topology YAML
	LongName         string // containerlab-prefixed unique container name
	Fqdn             string
	LabDir           string // LabDir is a directory related to the node, it contains config items and/or other persistent state
	Index            int
	Group            string
	Kind             string
	StartupConfig    string // path to config template file that is used for startup config generation
	StartupDelay     uint   // optional delay (in seconds) to wait before creating this node
	ResStartupConfig string // path to config file that is actually mounted to the container and is a result of templation
	Config           *ConfigDispatcher
	ResConfig        string // path to config file that is actually mounted to the container and is a result of templation
	NodeType         string
	Position         string
	License          string
	Image            string
	Sysctls          map[string]string
	User             string
	Entrypoint       string
	Cmd              string
	Env              map[string]string
	Binds            []string    // Bind mounts strings (src:dest:options)
	PortBindings     nat.PortMap // PortBindings define the bindings between the container ports and host ports
	PortSet          nat.PortSet // PortSet define the ports that should be exposed on a container
=======
	ShortName            string // name of the Node inside topology YAML
	LongName             string // containerlab-prefixed unique container name
	Fqdn                 string
	LabDir               string // LabDir is a directory related to the node, it contains config items and/or other persistent state
	Index                int
	Group                string
	Kind                 string
	StartupConfig        string // path to config template file that is used for startup config generation
	EnforceStartupConfig bool   // when set to true will enforce the use of startup-config, even when config is present in the lab directory
	ResStartupConfig     string // path to config file that is actually mounted to the container and is a result of templation
	Config               *ConfigDispatcher
	ResConfig            string // path to config file that is actually mounted to the container and is a result of templation
	NodeType             string
	Position             string
	License              string
	Image                string
	Sysctls              map[string]string
	User                 string
	Entrypoint           string
	Cmd                  string
	Env                  map[string]string
	Binds                []string    // Bind mounts strings (src:dest:options)
	PortBindings         nat.PortMap // PortBindings define the bindings between the container ports and host ports
	PortSet              nat.PortSet // PortSet define the ports that should be exposed on a container
>>>>>>> 9c63bd68
	// container networking mode. if set to `host` the host networking will be used for this node, else bridged network
	NetworkMode          string
	MgmtNet              string // name of the docker network this node is connected to with its first interface
	MgmtIPv4Address      string
	MgmtIPv4PrefixLength int
	MgmtIPv6Address      string
	MgmtIPv6PrefixLength int
	MacAddress           string
	ContainerID          string
	TLSCert              string
	TLSKey               string
	TLSAnchor            string
	NSPath               string   // network namespace path for this node
	Publish              []string //list of ports to publish with mysocketctl
	// container labels
	Labels map[string]string
	// Slice of pointers to local endpoints
	Endpoints []*Endpoint
	// Ignite sandbox and kernel imageNames
	Sandbox, Kernel string
	// Configured container runtime
	Runtime string
	// Resource requirements
	CPU, RAM string
}

// GenerateConfig generates configuration for the nodes
// out of the templ based on the node configuration and saves the result to dst
func (node *NodeConfig) GenerateConfig(dst, templ string) error {

	// If the config file is already present in the node dir
	// we do not regenerate the config unless EnforceStartupConfig is explicitly set to true and startup-config points to a file
	// this will persist the changes that users make to a running config when booted from some startup config
	if utils.FileExists(dst) && (node.StartupConfig == "" || !node.EnforceStartupConfig) {
		log.Infof("config file '%s' for node '%s' already exists and will not be generated/reset", dst, node.ShortName)
		return nil
	} else if node.EnforceStartupConfig {
		log.Infof("Startup config for '%s' node enforced: '%s'", node.ShortName, dst)
	}
	log.Debugf("generating config for node %s from file %s", node.ShortName, node.StartupConfig)
	tpl, err := template.New(filepath.Base(node.StartupConfig)).Parse(templ)
	if err != nil {
		return err
	}
	dstBytes := new(bytes.Buffer)
	err = tpl.Execute(dstBytes, node)
	if err != nil {
		return err
	}
	log.Debugf("node '%s' generated config: %s", node.ShortName, dstBytes.String())
	f, err := os.Create(dst)
	if err != nil {
		return err
	}
	defer f.Close()
	_, err = f.Write(dstBytes.Bytes())
	return err
}

func DisableTxOffload(n *NodeConfig) error {
	// skip this if node runs in host mode
	if strings.ToLower(n.NetworkMode) == "host" {
		return nil
	}
	// disable tx checksum offload for linux containers on eth0 interfaces
	nodeNS, err := ns.GetNS(n.NSPath)
	if err != nil {
		return err
	}
	err = nodeNS.Do(func(_ ns.NetNS) error {
		// disabling offload on eth0 interface
		err := utils.EthtoolTXOff("eth0")
		if err != nil {
			log.Infof("Failed to disable TX checksum offload for 'eth0' interface for Linux '%s' node: %v", n.ShortName, err)
		}
		return err
	})
	return err
}

// Data struct storing generic container data
type GenericContainer struct {
	Names           []string
	ID              string
	ShortID         string // trimmed ID for display purposes
	Image           string
	State           string
	Status          string
	Labels          map[string]string
	Pid             int
	NetworkSettings *GenericMgmtIPs
}

type GenericMgmtIPs struct {
	Set      bool
	IPv4addr string
	IPv4pLen int
	IPv6addr string
	IPv6pLen int
}

type GenericFilter struct {
	// defined by now "label"
	FilterType string
	// defines e.g. the label name for FilterType "label"
	Field string
	// = | != | exists
	Operator string
	// match value
	Match string
}

func FilterFromLabelStrings(labels []string) []*GenericFilter {
	gfl := []*GenericFilter{}
	var gf *GenericFilter
	for _, s := range labels {
		gf = &GenericFilter{
			FilterType: "label",
		}
		if strings.Contains(s, "=") {
			gf.Operator = "="
			subs := strings.Split(s, "=")
			gf.Field = strings.TrimSpace(subs[0])
			gf.Match = strings.TrimSpace(subs[1])
		} else {
			gf.Match = "exists"
			gf.Field = strings.TrimSpace(s)
		}

		gfl = append(gfl, gf)
	}
	return gfl
}

// ConfigDispatcher represents the config of a configuration machine
// that is responsible to execute configuration commands on the nodes
// after they started
type ConfigDispatcher struct {
	Vars map[string]interface{} `yaml:"vars,omitempty"`
}

func (cd *ConfigDispatcher) GetVars() map[string]interface{} {
	if cd == nil {
		return nil
	}
	return cd.Vars
}<|MERGE_RESOLUTION|>--- conflicted
+++ resolved
@@ -53,32 +53,6 @@
 
 // NodeConfig is a struct that contains the information of a container element
 type NodeConfig struct {
-<<<<<<< HEAD
-	ShortName        string // name of the Node inside topology YAML
-	LongName         string // containerlab-prefixed unique container name
-	Fqdn             string
-	LabDir           string // LabDir is a directory related to the node, it contains config items and/or other persistent state
-	Index            int
-	Group            string
-	Kind             string
-	StartupConfig    string // path to config template file that is used for startup config generation
-	StartupDelay     uint   // optional delay (in seconds) to wait before creating this node
-	ResStartupConfig string // path to config file that is actually mounted to the container and is a result of templation
-	Config           *ConfigDispatcher
-	ResConfig        string // path to config file that is actually mounted to the container and is a result of templation
-	NodeType         string
-	Position         string
-	License          string
-	Image            string
-	Sysctls          map[string]string
-	User             string
-	Entrypoint       string
-	Cmd              string
-	Env              map[string]string
-	Binds            []string    // Bind mounts strings (src:dest:options)
-	PortBindings     nat.PortMap // PortBindings define the bindings between the container ports and host ports
-	PortSet          nat.PortSet // PortSet define the ports that should be exposed on a container
-=======
 	ShortName            string // name of the Node inside topology YAML
 	LongName             string // containerlab-prefixed unique container name
 	Fqdn                 string
@@ -87,6 +61,7 @@
 	Group                string
 	Kind                 string
 	StartupConfig        string // path to config template file that is used for startup config generation
+	StartupDelay         uint   // optional delay (in seconds) to wait before creating this node
 	EnforceStartupConfig bool   // when set to true will enforce the use of startup-config, even when config is present in the lab directory
 	ResStartupConfig     string // path to config file that is actually mounted to the container and is a result of templation
 	Config               *ConfigDispatcher
@@ -103,7 +78,6 @@
 	Binds                []string    // Bind mounts strings (src:dest:options)
 	PortBindings         nat.PortMap // PortBindings define the bindings between the container ports and host ports
 	PortSet              nat.PortSet // PortSet define the ports that should be exposed on a container
->>>>>>> 9c63bd68
 	// container networking mode. if set to `host` the host networking will be used for this node, else bridged network
 	NetworkMode          string
 	MgmtNet              string // name of the docker network this node is connected to with its first interface
