--- conflicted
+++ resolved
@@ -8,11 +8,6 @@
 	"context"
 	"time"
 
-<<<<<<< HEAD
-	"github.com/srl-labs/containerlab/runtime/containerd"
-	"github.com/srl-labs/containerlab/runtime/docker"
-=======
->>>>>>> 6c4d97e3
 	"github.com/srl-labs/containerlab/types"
 )
 
@@ -54,14 +49,6 @@
 	DeleteContainer(context.Context, *types.GenericContainer) error
 }
 
-<<<<<<< HEAD
-func NewRuntime(name string, d bool, dur time.Duration, gracefulShutdown bool) ContainerRuntime {
-	switch name {
-	case DockerRuntime:
-		return docker.NewDockerRuntime(d, dur, gracefulShutdown)
-	case ContainerdRuntime:
-		return containerd.NewContainerdRuntime(d, dur, gracefulShutdown)
-=======
 type Initializer func() ContainerRuntime
 
 type RuntimeOption func(ContainerRuntime)
@@ -81,7 +68,6 @@
 func WithConfig(cfg *RuntimeConfig) RuntimeOption {
 	return func(r ContainerRuntime) {
 		r.WithConfig(cfg)
->>>>>>> 6c4d97e3
 	}
 }
 
