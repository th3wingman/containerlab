--- conflicted
+++ resolved
@@ -67,11 +67,8 @@
 ### Types
 For SR Linux nodes [`type`](../nodes.md#type) defines the hardware variant that this node will emulate.
 
-<<<<<<< HEAD
-The available type values are: `ixr6`, `ixr10`, `ixrd1`, `ixrd2`, `ixrd3`, `ixrd2l`, `ixrd3l`, `ixrh2` and `ixrh3` which correspond to a hardware variant of Nokia 7250/7220 IXR chassis.
-=======
-The available type values are: `ixr6`, `ixr10`, `ixrd1`, `ixrd2`, `ixrd3`, `ixrh2` and `ixrh3`, which correspond to a hardware variant of Nokia 7250/7220 IXR chassis.
->>>>>>> 1c82957b
+
+The available type values are: `ixr6`, `ixr10`, `ixrd1`, `ixrd2`, `ixrd3`, `ixrd2l`, `ixrd3l`, `ixrh2` and `ixrh3`, which correspond to a hardware variant of Nokia 7250/7220 IXR chassis.
 
 By default, `ixrd2` type will be used by containerlab.
 
